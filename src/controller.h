--- conflicted
+++ resolved
@@ -1,22 +1,11 @@
 #ifndef SRC_CONTROLLER_H
 #define SRC_CONTROLLER_H
 
-/**
- * This is the maximum length of reference trajectory allowed. Longer trajectories will be truncated.
- */
-#define MAX_LOOKAHEAD_STEPS 20
-
 #include "control_receiver.h"
 #include "path_planner/State.h"
-<<<<<<< HEAD
-#include "VehicleState.h"
-#include "current_estimator.h"
-=======
->>>>>>> df6a2ba8
 #include <mutex>
-#include <random>
-#include "path_planner/Trajectory.h"
-#include "path_planner/TrajectoryDisplayer.h"
+
+using namespace std;
 
 /**
  * Class which runs model predictive control and maintains everything required for it.
@@ -35,21 +24,21 @@
      * @param controlReceiver interface which accepts rudders and throttles for publishing
      * @param trajectoryDisplayer interface which accepts trajectories for displaying
      */
-    explicit Controller(ControlReceiver *controlReceiver);
+    explicit Controller(ControlReceiver* controlReceiver);
 
     ~Controller();
 
     /**
-     * Update the reference trajectory.
+     * Update the action request with a new trajectory.
+     * @param actionRequest new reference trajectory
+     */
+    void receiveRequest(State* actionRequest);
+
+    /**
+     * Update the action request with a new trajectory.
      * @param trajectory new reference trajectory
      */
-    void receiveRequest(const std::vector<State>& trajectory);
-
-    /**
-     * Update the controller's idea of the current state of the vehicle.
-     * @param state the updated state
-     */
-    void updatePosition(State state);
+    void receiveRequest(const path_planner::Trajectory::ConstPtr& trajectory);
 
     /**
      * Starts a thread for doing MPC and issuing controls.
@@ -74,84 +63,62 @@
      */
     void stopSendingControls();
 
-    /**
-     * Do approximate MPC by scoring potential trajectories starting from startCopy based on the
-     * reference trajectory until the current time reaches endTime. The best initial rudder and
-     * throttle are assigned to r and t.
-     *
-     * Over time this function increases first the number of states in the reference trajectory it
-     * scores against and then the granularity at which controls are generated. In the lookahead-increasing
-     * phase at each iteration an additional state on the trajectory is considered. That phase ends when
-     * MAX_LOOKAHEAD_DEPTH is reached, and the control-granularity-increasing phase begins. Note that
-     * no interpolation is done between states on the reference trajectory, so the granularity of the
-     * trajectory provided will not be altered. Please provide appropriate trajectories.
-     *
-     * @param r resulting rudder
-     * @param t resulting throttle
-     * @param startCopy starting point
-     * @param referenceTrajectoryCopy reference trajectory
-     * @param endTime end time
-     */
-    void mpc(double& r, double& t, State startCopy, std::vector<State> referenceTrajectoryCopy, double endTime);
-
-    /**
-     * Utility for getting the time. It's public for testing but it really doesn't matter much.
-     * @return the current time in seconds
-     */
-    static double getTime();
-
-    /**
-     * Estimate where we will be at the specified time according to the most recent projected trajectory.
-     * @param desiredTime the desired time (must be in the future)
-     * @return an estimate of the state we'll be in at desiredTime
-     */
-    State estimateStateInFuture(double desiredTime);
-
 private:
-
-    /**
-     * This class lets me have a stream of controls to iterate through without having to
-     * explicitly do the math where they're used.
-     * No documentation is provided because it's really just internal and self-explanatory.
-     */
-    class Control
-    {
-    public:
-        Control() : Control(10, 10) {};
-        Control(int rb, int tb) { m_RudderBase = rb; m_ThrottleBase = tb; m_RudderCounter = -rb; m_ThrottleCounter = tb; }
-        double incrementRudder() { m_RudderCounter++; return m_RudderCounter / m_RudderBase; }
-        double incrementThrottle() { m_ThrottleCounter--; return m_ThrottleCounter / m_ThrottleBase; }
-        void resetRudder() { m_RudderCounter = -(int)m_RudderBase; }
-        void resetThrottle() { m_ThrottleCounter = (int)m_ThrottleBase; }
-        bool rudderDone() { return m_RudderCounter > m_RudderBase; }
-        bool throttleDone() { return m_ThrottleCounter < 0; }
-        double getRudder() { return m_RudderCounter / m_RudderBase; }
-        double getThrottle() { return m_ThrottleCounter / m_ThrottleBase; }
-    private:
-        double m_RudderBase, m_ThrottleBase;
-        int m_RudderCounter, m_ThrottleCounter;
-    };
 
     ControlReceiver* m_ControlReceiver;
 
-    std::mutex mtx;
-    bool running = false;
+    //model parameter
+    double idle_rpm = 0.0;
+    double max_rpm = 3200.0;
+    double max_rpm_change_rate = 1000.0;
+    double prop_ratio = 0.389105058;
+    double prop_pitch = 20.0;
+    double max_rudder_angle = 30.0;
+    double rudder_coefficient = 0.25;
+    double rudder_distance = 2.0;
+    double mass = 2000.0;
+    double max_power = 8948.4;
+    double max_speed = 2.75;
+    //double probability[4] = {0.5,0.3,0.15,0.05};
+    double probability[4] = {0,1,0,0};
+    bool debug = true;
+
+
+    struct pointc
+    {
+        double x, y, time;
+        pointc(double x1, double y1, double time1)
+                : x(x1), y(y1), time(time1){};
+    };
+
+    double max_prop_speed;
+    double max_force;
+    double prop_coefficient;
+    double drag_coefficient;
+
+    mutex mtx;
+    bool running = true;
     bool plan = false;
-    State m_CurrentLocation;
-    std::vector<State> m_ReferenceTrajectory;
+    State start;
+    State actions[4];
+//    string path = "";
+//    string default_Command = "0,0";
+//    int receivePipeFromParent;
+    double estimate_effect_speed = 0, estimate_effect_direction = 0;
+    double ptime = 0;
+    int iteration = 0;
+    bool update = true;
+    vector<pointc> future;
 
-    std::mutex m_FutureStuffMutex;
-    std::vector<std::pair<double,double>> m_FutureControls;
-    std::vector<VehicleState> m_PredictedTrajectory;
+    double radians(double rudder_angle);
 
-    CurrentEstimator m_CurrentEstimator;
+//    void readpath(FILE *readstream);
 
-    /**
-     * Get the score weight for a state along the reference trajectory at the given index
-     * @param index index of the state on the reference trajectory
-     * @return a weight for the score
-     */
-    static double getMPCWeight(int index);
+//    void requestAction();
+
+    void estimate(double &rpm, double throttle, double d_time, double &speed, double rudder, double &heading, double &x, double &y);
+
+    void MPC(double &r, double &t);
 
     void sendAction();
 };
