#ifndef SRC_CONTROLLER_H
#define SRC_CONTROLLER_H

#include "control_receiver.h"
#include "path_planner/State.h"
#include <mutex>

using namespace std;

/**
 * Class which runs model predictive control and maintains everything required for it.
 * Model predictive control runs on its own thread. This class exposes member functions to update the current state of
 * the vehicle and the desired trajectory, but MPC can run regardless of when those are updated as long as it has been
 * started and not paused or terminated. If you want it to do anything useful, though, you need to at least update the
 * position.
 */
class Controller
{
public:

    /**
     * Construct a Controller. It needs an instance of a ControlReceiver to publish rudder and throttle
     * pairs, and a TrajectoryDisplayer to display trajectories.
     * @param controlReceiver interface which accepts rudders and throttles for publishing
     * @param trajectoryDisplayer interface which accepts trajectories for displaying
     */
    explicit Controller(ControlReceiver* controlReceiver);

    ~Controller();

    /**
     * Update the action request with a new trajectory.
     * @param actionRequest new reference trajectory
     */
<<<<<<< HEAD
    void receiveRequest(State* actionRequest);
=======
    void receiveRequest(const std::vector<State>& trajectory, long trajectoryNumber);
>>>>>>> 3dff1237

    /**
     * Update the action request with a new trajectory.
     * @param trajectory new reference trajectory
     */
    void receiveRequest(const path_planner::Trajectory::ConstPtr& trajectory);

    /**
     * Starts a thread for doing MPC and issuing controls.
     */
    void startRunning();

    /**
     * Tell the MPC thread to stop running. This should be done when the controller will no longer be used.
     *
     */
    void terminate();

    /**
     * Set the plan flag. This lets the controller issue controls.
     * It should mean the reference trajectory is being updated.
     */
    void startSendingControls();

    /**
     * Clear than plan flag, stopping the controller from issuing controls.
     * Do this when the reference trajectory is no longer being updated.
     */
    void stopSendingControls();

<<<<<<< HEAD
=======
    /**
     * Do approximate MPC by scoring potential trajectories starting from startCopy based on the
     * reference trajectory until the current time reaches endTime. The best initial rudder and
     * throttle are assigned to r and t.
     *
     * Over time this function increases first the number of states in the reference trajectory it
     * scores against and then the granularity at which controls are generated. In the lookahead-increasing
     * phase at each iteration an additional state on the trajectory is considered. That phase ends when
     * MAX_LOOKAHEAD_DEPTH is reached, and the control-granularity-increasing phase begins. Note that
     * no interpolation is done between states on the reference trajectory, so the granularity of the
     * trajectory provided will not be altered. Please provide appropriate trajectories.
     *
     * @param r resulting rudder
     * @param t resulting throttle
     * @param startCopy starting point
     * @param referenceTrajectoryCopy reference trajectory
     * @param endTime end time
     */
    void mpc(double& r, double& t, State startCopy, std::vector<State> referenceTrajectoryCopy, double endTime, long trajectoryNumber = 0);

    /**
     * MPC but only one control out to the end of the trajectory.
     * Assumes reference trajectory is appropriately spaced. Interpolate reference trajectory beforehand if desired.
     * @param r resulting rudder
     * @param t resulting throttle
     * @param startCopy starting point
     * @param referenceTrajectoryCopy reference trajectory
     * @param endTime end time
     */
    void straightMpc(double& r, double& t, State startCopy, std::vector<State> referenceTrajectoryCopy, double endTime, long trajectoryNumber = 0);

    /**
     * Utility for getting the time. It's public for testing but it really doesn't matter much.
     * @return the current time in seconds
     */
    static double getTime();

    /**
     * Estimate where we will be at the specified time according to the most recent projected trajectory.
     * @param desiredTime the desired time (must be in the future)
     * @return an estimate of the state we'll be in at desiredTime
     */
    State estimateStateInFuture(double desiredTime);
    State estimateStateInFuture(double desiredTime, long& trajectoryNumber);

>>>>>>> 3dff1237
private:

    ControlReceiver* m_ControlReceiver;

    //model parameter
    double idle_rpm = 0.0;
    double max_rpm = 3200.0;
    double max_rpm_change_rate = 1000.0;
    double prop_ratio = 0.389105058;
    double prop_pitch = 20.0;
    double max_rudder_angle = 30.0;
    double rudder_coefficient = 0.25;
    double rudder_distance = 2.0;
    double mass = 2000.0;
    double max_power = 8948.4;
    double max_speed = 2.75;
    //double probability[4] = {0.5,0.3,0.15,0.05};
    double probability[4] = {0,1,0,0};
    bool debug = true;


    struct pointc
    {
        double x, y, time;
        pointc(double x1, double y1, double time1)
                : x(x1), y(y1), time(time1){};
    };

    double max_prop_speed;
    double max_force;
    double prop_coefficient;
    double drag_coefficient;

    mutex mtx;
    bool running = true;
    bool plan = false;
    State start;
    State actions[4];
//    string path = "";
//    string default_Command = "0,0";
//    int receivePipeFromParent;
    double estimate_effect_speed = 0, estimate_effect_direction = 0;
    double ptime = 0;
    int iteration = 0;
    bool update = true;
    vector<pointc> future;

    double radians(double rudder_angle);

//    void readpath(FILE *readstream);

<<<<<<< HEAD
//    void requestAction();

    void estimate(double &rpm, double throttle, double d_time, double &speed, double rudder, double &heading, double &x, double &y);

    void MPC(double &r, double &t);
=======
    long m_TrajectoryNumber = 0;
    long m_NextTrajectoryNumber = 0;
    std::mutex m_TrajectoryNumberMutex;

    /**
     * Get the score weight for a state along the reference trajectory at the given index
     * @param index index of the state on the reference trajectory
     * @return a weight for the score
     */
    static double getMPCWeight(int index);
>>>>>>> 3dff1237

    void sendAction();
};


#endif //SRC_CONTROLLER_H<|MERGE_RESOLUTION|>--- conflicted
+++ resolved
@@ -1,11 +1,19 @@
 #ifndef SRC_CONTROLLER_H
 #define SRC_CONTROLLER_H
 
+/**
+ * This is the maximum length of reference trajectory allowed. Longer trajectories will be truncated.
+ */
+#define MAX_LOOKAHEAD_STEPS 20
+
 #include "control_receiver.h"
 #include "path_planner/State.h"
+#include "VehicleState.h"
+#include "current_estimator.h"
 #include <mutex>
-
-using namespace std;
+#include <random>
+#include "path_planner/Trajectory.h"
+#include "path_planner/TrajectoryDisplayer.h"
 
 /**
  * Class which runs model predictive control and maintains everything required for it.
@@ -24,25 +32,21 @@
      * @param controlReceiver interface which accepts rudders and throttles for publishing
      * @param trajectoryDisplayer interface which accepts trajectories for displaying
      */
-    explicit Controller(ControlReceiver* controlReceiver);
+    explicit Controller(ControlReceiver *controlReceiver);
 
     ~Controller();
 
     /**
-     * Update the action request with a new trajectory.
-     * @param actionRequest new reference trajectory
+     * Update the reference trajectory.
+     * @param trajectory new reference trajectory
      */
-<<<<<<< HEAD
-    void receiveRequest(State* actionRequest);
-=======
     void receiveRequest(const std::vector<State>& trajectory, long trajectoryNumber);
->>>>>>> 3dff1237
 
     /**
-     * Update the action request with a new trajectory.
-     * @param trajectory new reference trajectory
+     * Update the controller's idea of the current state of the vehicle.
+     * @param state the updated state
      */
-    void receiveRequest(const path_planner::Trajectory::ConstPtr& trajectory);
+    void updatePosition(State state);
 
     /**
      * Starts a thread for doing MPC and issuing controls.
@@ -67,8 +71,6 @@
      */
     void stopSendingControls();
 
-<<<<<<< HEAD
-=======
     /**
      * Do approximate MPC by scoring potential trajectories starting from startCopy based on the
      * reference trajectory until the current time reaches endTime. The best initial rudder and
@@ -114,65 +116,45 @@
     State estimateStateInFuture(double desiredTime);
     State estimateStateInFuture(double desiredTime, long& trajectoryNumber);
 
->>>>>>> 3dff1237
 private:
+
+    /**
+     * This class lets me have a stream of controls to iterate through without having to
+     * explicitly do the math where they're used.
+     * No documentation is provided because it's really just internal and self-explanatory.
+     */
+    class Control
+    {
+    public:
+        Control() : Control(10, 10) {};
+        Control(int rb, int tb) { m_RudderBase = rb; m_ThrottleBase = tb; m_RudderCounter = -rb; m_ThrottleCounter = tb; }
+        double incrementRudder() { m_RudderCounter++; return m_RudderCounter / m_RudderBase; }
+        double incrementThrottle() { m_ThrottleCounter--; return m_ThrottleCounter / m_ThrottleBase; }
+        void resetRudder() { m_RudderCounter = -(int)m_RudderBase; }
+        void resetThrottle() { m_ThrottleCounter = (int)m_ThrottleBase; }
+        bool rudderDone() { return m_RudderCounter > m_RudderBase; }
+        bool throttleDone() { return m_ThrottleCounter < 0; }
+        double getRudder() { return m_RudderCounter / m_RudderBase; }
+        double getThrottle() { return m_ThrottleCounter / m_ThrottleBase; }
+    private:
+        double m_RudderBase, m_ThrottleBase;
+        int m_RudderCounter, m_ThrottleCounter;
+    };
 
     ControlReceiver* m_ControlReceiver;
 
-    //model parameter
-    double idle_rpm = 0.0;
-    double max_rpm = 3200.0;
-    double max_rpm_change_rate = 1000.0;
-    double prop_ratio = 0.389105058;
-    double prop_pitch = 20.0;
-    double max_rudder_angle = 30.0;
-    double rudder_coefficient = 0.25;
-    double rudder_distance = 2.0;
-    double mass = 2000.0;
-    double max_power = 8948.4;
-    double max_speed = 2.75;
-    //double probability[4] = {0.5,0.3,0.15,0.05};
-    double probability[4] = {0,1,0,0};
-    bool debug = true;
+    std::mutex mtx;
+    bool running = false;
+    bool plan = false;
+    State m_CurrentLocation;
+    std::vector<State> m_ReferenceTrajectory;
 
+    std::mutex m_FutureStuffMutex;
+    std::vector<std::pair<double,double>> m_FutureControls;
+    std::vector<VehicleState> m_PredictedTrajectory;
 
-    struct pointc
-    {
-        double x, y, time;
-        pointc(double x1, double y1, double time1)
-                : x(x1), y(y1), time(time1){};
-    };
+    CurrentEstimator m_CurrentEstimator;
 
-    double max_prop_speed;
-    double max_force;
-    double prop_coefficient;
-    double drag_coefficient;
-
-    mutex mtx;
-    bool running = true;
-    bool plan = false;
-    State start;
-    State actions[4];
-//    string path = "";
-//    string default_Command = "0,0";
-//    int receivePipeFromParent;
-    double estimate_effect_speed = 0, estimate_effect_direction = 0;
-    double ptime = 0;
-    int iteration = 0;
-    bool update = true;
-    vector<pointc> future;
-
-    double radians(double rudder_angle);
-
-//    void readpath(FILE *readstream);
-
-<<<<<<< HEAD
-//    void requestAction();
-
-    void estimate(double &rpm, double throttle, double d_time, double &speed, double rudder, double &heading, double &x, double &y);
-
-    void MPC(double &r, double &t);
-=======
     long m_TrajectoryNumber = 0;
     long m_NextTrajectoryNumber = 0;
     std::mutex m_TrajectoryNumberMutex;
@@ -183,7 +165,6 @@
      * @return a weight for the score
      */
     static double getMPCWeight(int index);
->>>>>>> 3dff1237
 
     void sendAction();
 };
