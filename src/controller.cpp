--- conflicted
+++ resolved
@@ -1,79 +1,23 @@
-#include <iostream>
-#include <fstream>
-//#include <iomanip>
-#include <limits>
-#include <chrono>
 #include <thread>
-#include <mutex>
-#include <queue>
-#include <string>
-#include <string.h>
-#include <sstream>
-#include <cmath>
-#include "path_planner/State.h"
-#include <cfloat>
-#include <functional>
 #include <path_planner/Trajectory.h>
-
+#include <path_planner/TrajectoryDisplayer.h>
 #include "controller.h"
 
 using namespace std;
 
 Controller::Controller(ControlReceiver *controlReceiver) {
     m_ControlReceiver = controlReceiver;
-
-    // TODO! -- should allow setting of boat characteristics; used to read from a file I think
-
-    //prepare fore model compute // <-- vintage Chao comment
-    max_prop_speed = (max_rpm * prop_ratio) / prop_pitch;
-    max_force = max_power / max_speed;
-    prop_coefficient = max_force / (max_prop_speed * max_prop_speed - max_speed * max_speed);
-    drag_coefficient = max_force / (pow(max_speed, 3));
 }
 
 Controller::~Controller() = default;
 
-void Controller::receiveRequest(State* actionRequest)
-{
-    mtx.lock();
-    start.set(actionRequest[0]);
-    for (int i = 1; i < 5; i++)
-    {
-        actions[i-1].set(actionRequest[i]);
-    }
-    mtx.unlock();
-
-    delete actionRequest;
-}
-
-<<<<<<< HEAD
-void Controller::receiveRequest(const path_planner::Trajectory::ConstPtr& trajectory)
-{
-    mtx.lock();
-    assert(trajectory->states.size() >= 5);
-    start.x = trajectory->states[0].x;
-    start.y = trajectory->states[0].y;
-    start.heading = trajectory->states[0].heading;
-    start.speed = trajectory->states[0].speed;
-    start.time = trajectory->states[0].time;
-    for (int i = 1; i < 5; i++)
-    {
-        actions[i-1].x = trajectory->states[i].x;
-        actions[i-1].y = trajectory->states[i].y;
-        actions[i-1].heading = trajectory->states[i].heading;
-        actions[i-1].speed = trajectory->states[i].speed;
-        actions[i-1].time = trajectory->states[i].time;
-    }
-    mtx.unlock();
-}
-
-double Controller::radians(double rudder_angle)
-{
-    return (rudder_angle * M_PI) / 180;
-}
-
-void Controller::estimate(double &rpm, double throttle, double d_time, double &speed, double rudder, double &heading, double &x, double &y)
-=======
+double Controller::getTime()
+{
+    struct timespec t{};
+    clock_gettime(CLOCK_REALTIME, &t);
+    return t.tv_sec + t.tv_nsec * 1e-9;
+}
+
 void Controller::receiveRequest(const std::vector<State>& trajectory, long trajectoryNumber)
 {
     mtx.lock();
@@ -89,141 +33,14 @@
 }
 
 void Controller::mpc(double& r, double& t, State startCopy, vector<State> referenceTrajectoryCopy, double endTime, long trajectoryNumber)
->>>>>>> 3dff1237
-{
-    double target_rpm = idle_rpm + throttle * (max_rpm - idle_rpm);
-    double rcr = (target_rpm - rpm) / d_time;
-
-    if (fabs(rcr) > max_rpm_change_rate)
-    {
-        if (rcr < 0)
-            rcr = -max_rpm_change_rate;
-        else
-            rcr = max_rpm_change_rate;
-    }
-    rpm += rcr * d_time;
-
-<<<<<<< HEAD
-    //seperate this and make a while loop // <-- ??
-
-    double prop_rpm = prop_ratio * rpm;
-    double prop_speed = prop_rpm / prop_pitch;
-    double rudder_speed = fmax(sqrt(prop_speed), speed);
-    double thrust = prop_coefficient * (prop_speed * prop_speed - speed * speed);
-    double rudder_angle = rudder * max_rudder_angle;
-    double rudder_rads = radians(rudder_angle);
-    double thrust_fwd = thrust * cos(rudder_rads);
-    double rudder_speed_yaw = rudder_speed * sin(rudder_rads);
-    double yaw_rate = rudder_coefficient * rudder_speed_yaw / rudder_distance;
-
-    heading += yaw_rate * d_time;
-    heading = fmod(heading, radians(360));
-    if (heading < 0)
-        heading += radians(360);
-
-    double drag = pow(speed, 3) * drag_coefficient;
-    speed += ((thrust_fwd - drag) / mass) * d_time;
-    double delta = speed * d_time;
-    double deltaEV = estimate_effect_speed * d_time;
-    x += delta * sin(heading) + deltaEV * sin(estimate_effect_direction);
-    y += delta * cos(heading) + deltaEV * cos(estimate_effect_direction);
-}
-
-//take speed & rmp & heading into consideration!!!!! currently do nothing
-void Controller::MPC(double &r, double &t)
-{
-    // grab current starting position and reference trajectory
-    mtx.lock();
-    State startCopy;
-    startCopy.set(start);
-//    cerr << "Starting MPC from " << startCopy.toString() << endl;
-    State actionsCopy[4];
-//    cerr << "Reference trajectory: " << endl;
-    for (int i = 0; i < 4; i++) {
-        actionsCopy[i].set(actions[i]);
-//        cerr << actionsCopy[i].toString() << endl;
-    }
-    mtx.unlock();
-
-    double x = startCopy.x, y = startCopy.y, heading = startCopy.heading, speed = startCopy.speed;
-    double rpm = idle_rpm + (speed / max_speed) * (max_rpm - idle_rpm);
-    double throttle = 0;
-    double rudder = -1;
-    double duration = 0.05;
-
-    double coefficient = DBL_MAX;
-
-    if (ptime != startCopy.time && !future.empty() && update)
-    {
-        if (iteration < 50)
-            ++iteration;
-        ptime = startCopy.time;
-        double cx = startCopy.x;
-        double cy = startCopy.y;
-        int index = 0;
-        for (int i = 1; i < future.size(); i++)
-        {
-            if (ptime <= future[i].time)
-            {
-                index = (fabs(future[i].time - ptime) < fabs(future[i - 1].time - ptime)) ? i : i - 1;
-                break;
-            }
-        }
-        double dtime = future[index].time - (future[0].time - 0.05);
-        double diffx = (startCopy.x - future[index].x) / dtime;
-        double diffy = (startCopy.y - future[index].y) / dtime;
-        double deltax = estimate_effect_speed * sin(estimate_effect_direction);
-        double deltay = estimate_effect_speed * cos(estimate_effect_direction);
-        deltax += diffx / iteration;
-        deltay += diffy / iteration;
-        estimate_effect_direction = atan2(deltax, deltay);
-        double cosd = cos(estimate_effect_direction);
-        estimate_effect_speed = (cosd > 0.1) ? deltay / cosd : deltax / sin(estimate_effect_direction);
-        if (estimate_effect_direction < 0)
-            estimate_effect_direction = fmod(estimate_effect_direction + M_PI * 10000, M_PI * 2);
-        else if (estimate_effect_direction > 2 * M_PI)
-            estimate_effect_direction = fmod(estimate_effect_direction, M_PI * 2);
-    }
-//    if(debug)
-//    {
-//        estimate_effect_speed = 0;
-//    }
-    //  estimate_effect_direction = 1.57;
-    //     estimate_effect_speed = 1;
-//    cerr << "current estimate " << estimate_effect_speed << " " << estimate_effect_direction << endl;
-//    double choosex, choosey;
-
-    for (int i = -10; i <= 10; ++i)
-    {
-
-        rudder = i / 10.0;
-
-        for (int j = 100; j >= 0; --j)
-        {
-            throttle = j / 100.0;
-
-            double x1 = x, y1 = y, heading1 = heading, speed1 = speed, starttime = 0, rpm1 = rpm, d_time, temp = 0;
-            vector<pointc> tempfuture;
-            for (int index = 0; index < 4; index++)
-            {
-                d_time = actionsCopy[index].time - startCopy.time;
-                if(d_time < 0)
-                    continue;
-                while (starttime + duration < d_time)
-                {
-                    starttime += duration;
-                    estimate(rpm1, throttle, duration, speed1, rudder, heading1, x1, y1);
-                    if (tempfuture.size() < 10)
-                    {
-                        tempfuture.emplace_back(x1, y1, startCopy.time + starttime);
-                    }
-                    // cerr << rudder<< " " << throttle << " " << x1 << " " << y1 << " " << speed1 << " " << heading1 << endl;
-                }
-                if (starttime != d_time)
-                {
-                    estimate(rpm1, throttle, d_time - starttime, speed1, rudder, heading1, x1, y1);
-                    //cerr << rudder<< " " << throttle << " " << x1 << " " << y1 << " " << speed1 << " " << heading1 << endl;
-=======
+{
+    if (referenceTrajectoryCopy.empty())
+        return;
+
+    m_FutureStuffMutex.lock();
+    m_CurrentEstimator.updateEstimate(startCopy, m_PredictedTrajectory);
+    m_FutureStuffMutex.unlock();
+
 //    cerr << "Starting MPC from " << startCopy.toString() << " with reference trajectory of length " << referenceTrajectoryCopy.size() << endl;
 
     r = 0; t = 0;
@@ -332,21 +149,11 @@
                     // the most recent state wasn't in futureStates, so push it too
 //                    future.push_back(newState);
 //                    for (auto c : controls) futureControls.emplace_back(c.getRudder(), c.getThrottle());
->>>>>>> 3dff1237
-                }
-                temp += (pow(x1 - actionsCopy[index].x, 2) + pow(y1 - actionsCopy[index].y, 2)) * probability[index];
-            }
-            if (coefficient > temp)
-            {
-                r = (int)(rudder * 1000.0) / 1000.0;
-                t = (int)(throttle * 1000.0) / 1000.0;
-                coefficient = temp;
-                future = tempfuture;
-            }
-            //cerr << temp << " " << rudder << " " << throttle << " " << x1 << " " << y1 << endl;
-        }
-<<<<<<< HEAD
-=======
+                }
+                // Increment the rudder because we're finished with that control pair at this depth
+                c->incrementRudder();
+            }
+        }
         m_FutureStuffMutex.lock();
         m_PredictedTrajectory = future;
 //        cerr << "Controller picked a trajectory of length " << m_PredictedTrajectory.size() << ": " << endl;
@@ -360,11 +167,8 @@
         m_FutureControls = futureControls;
         m_TrajectoryNumber = trajectoryNumber;
         m_FutureStuffMutex.unlock();
->>>>>>> 3dff1237
-    }
-    //cerr << "action " << action.x << " " << action.y << " target " << choosex << " " << choosey << endl;
-    //cerr << "choose coeff " << coefficient << " " << r << " " << t << "\n\n"
-      //   << endl;
+    }
+//    cerr << "Managed " << iterations << " iterations of MPC" << endl;
 }
 
 void Controller::sendAction()
@@ -374,28 +178,10 @@
     {
         if (plan) //use mutex instead of busy waiting // you mean CV?
         {
+            // TODO! -- support error cases, find out how to trigger e-stop
+
+            // grab current starting position and reference trajectory
             mtx.lock();
-<<<<<<< HEAD
-            double s = actions[0].speed; // not a great way of indicating an error
-            mtx.unlock();
-            if (s == -1)
-            {
-                // No plan? (idk it's an error case)
-                update = false;
-                m_ControlReceiver->receiveControl(0, 0);
-            }
-            else if (s == -2)
-            {
-                // The other error case (no points left to cover?)
-                update = false;
-                m_ControlReceiver->receiveControl(1, 0.1);
-            }
-            else
-            {
-                // actually do MPC
-                MPC(rudder, throttle);
-                update = true;
-=======
             State startCopy(m_CurrentLocation);
             vector<State> referenceTrajectoryCopy;
             for (const auto& s : m_ReferenceTrajectory)
@@ -410,18 +196,19 @@
             for (const auto& v : m_PredictedTrajectory) trajectory.push_back(v);
             if (m_ControlReceiver) m_ControlReceiver->displayTrajectory(trajectory, false);
             else cerr << "Did not display trajectory of length " << m_PredictedTrajectory.size() << endl;
->>>>>>> 3dff1237
 //                cerr << "rudder: " << rudder << endl;
-                m_ControlReceiver->receiveControl(rudder, throttle);
-            }
-        }
-        this_thread::sleep_for(std::chrono::milliseconds(100));
+            m_ControlReceiver->receiveControl(rudder, throttle);
+        } else {
+            this_thread::sleep_for(std::chrono::milliseconds(100));
+        }
     }
     cerr << "Ending thread for MPC" << endl;
 }
 
 void Controller::startRunning()
 {
+    if (running) return;
+    running = true;
     cerr << "Starting controller" << endl;
     cerr << "Starting thread for MPC" << endl;
     thread thread_for_mpc([=]{ sendAction(); });
@@ -436,6 +223,7 @@
 
 void Controller::startSendingControls()
 {
+    m_CurrentEstimator.resetCurrentEstimate();
     plan = true;
 }
 
@@ -444,8 +232,6 @@
     plan = false;
 }
 
-<<<<<<< HEAD
-=======
 double Controller::getMPCWeight(int index) {
 //    return 1;
     return MAX_LOOKAHEAD_STEPS + index;
@@ -569,4 +355,3 @@
 }
 
 
->>>>>>> 3dff1237
