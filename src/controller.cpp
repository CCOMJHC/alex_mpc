#include <thread>
#include <path_planner/Trajectory.h>
#include <path_planner/TrajectoryDisplayer.h>
#include <queue>
#include <future>
#include "controller.h"

using namespace std;

Controller::Controller(ControlReceiver *controlReceiver) {
    m_ControlReceiver = controlReceiver;
    // load it up with an empty future
    m_LastMpc = std::async(std::launch::async, []{});
}

Controller::~Controller() = default;

double Controller::getTime()
{
    struct timespec t{};
    clock_gettime(CLOCK_REALTIME, &t);
    return t.tv_sec + t.tv_nsec * 1e-9;
}

void Controller::mpc(double& r, double& t, State startCopy, std::vector<State> referenceTrajectoryCopy, double endTime, long trajectoryNumber)
{
    std::pair<double, double> currentEstimate = m_CurrentEstimator.getCurrent(startCopy);

//    std::cerr << "Current estimated to be " << currentEstimate.first << ", " << currentEstimate.second << std::endl;

//    cerr << "Starting MPC (3)" << endl;
    assert(referenceTrajectoryCopy.size() >= 2); // make sure reference trajectory is long enough

    // intentional use of integer division (m_Rudders / 2)
    double rudderGranularity = 1.0 / (m_Rudders / 2), throttleGranularity = 1.0 / (m_Throttles - 1);
    double minRudder = -1, midRudder = 0, maxRudder = 1;
    double minThrottle = 0, maxThrottle = 1;

    // Use a queue to do breadth first search in the space of future controls, keeping track of only the first control
    // in the sequence, which is what is to be emitted, and the most recent control, so we know which controls to expand
    // with next.
    struct MpcState {
    public:
        VehicleState State;
        double InitialRudder, InitialThrottle;
        double LastRudder, LastThrottle;
        int Depth;
        double PrevScore;
    };

    std::queue<MpcState> open; // "open" for open list
    MpcState startMpcState = {
            startCopy,
            NAN,
            NAN,
            m_LastRudder,
            m_LastThrottle,
            0,
            0,
    };
    open.push(startMpcState);

    int iterations = 1; // will go through loop once for start and then for each descendent before r and t are updated
    auto minScore = DBL_MAX;
    double bestCurrentRudder = 0, bestCurrentThrottle = 0;
    State lastInterpolated; // cache last interpolated state on reference trajectory
    while (m_ControlReceiver->getTime() < endTime) {
        // cut out when the reference trajectory is updated
        if (!validTrajectoryNumber(trajectoryNumber)) {
//            cerr << "Trajectory number " << trajectoryNumber << " not valid." << endl;
            return;
        }
        assert(!open.empty());
        auto s = open.front(); open.pop();

        if (s.Depth > iterations) {
            assert(s.Depth == iterations + 1);
            // new iteration
            iterations = s.Depth;
            minScore = DBL_MAX;
            // since the iteration is done, assign the best rudder and throttle
            r = bestCurrentRudder;
            t = bestCurrentThrottle;
//            std::cerr << "Assigned r and t" << std::endl;
        }

        bool filledTrajectory = iterations > referenceTrajectoryCopy.size();
        if (filledTrajectory) {
            cerr << "Filled entire trajectory" << endl;
            break;
        }

        // set up (unique) rudders
        // use tolerance to avoid very similar values due to floating point error
        std::vector<double> rudders = {minRudder, midRudder, maxRudder};
        auto lowRudder = s.LastRudder - rudderGranularity;
        auto highRudder = s.LastRudder + rudderGranularity;
        if (minRudder + c_Tolerance < lowRudder && fabs(midRudder - lowRudder) > c_Tolerance) rudders.push_back(lowRudder);
        if (fabs(midRudder - highRudder) > c_Tolerance && maxRudder > highRudder + c_Tolerance) rudders.push_back(highRudder);
        if (fabs(minRudder - s.LastRudder) > c_Tolerance &&
            fabs(midRudder - s.LastRudder) > c_Tolerance &&
            fabs(maxRudder - s.LastRudder) > c_Tolerance) rudders.push_back(s.LastRudder);

        // and (unique) throttles
        std::vector<double> throttles = {minThrottle, maxThrottle};
        auto lowThrottle = s.LastThrottle - throttleGranularity;
        auto highThrottle = s.LastThrottle + throttleGranularity;
        if (minThrottle + c_Tolerance < lowThrottle) throttles.push_back(lowThrottle);
        if (maxThrottle > highThrottle + c_Tolerance) throttles.push_back(highThrottle);
        if (fabs(minThrottle - s.LastThrottle) > c_Tolerance &&
            fabs(maxThrottle - s.LastThrottle) > c_Tolerance) throttles.push_back(s.LastThrottle);

        // If we're before the state given to the planner, full weight, otherwise 1/10th weight.
        double weight = 1.0; // s.State.time < referenceTrajectoryCopy[1].time ? 1.0 : 0.1;
        if (lastInterpolated.time() != s.State.state.time()) {
            lastInterpolated = interpolateTo(s.State.state.time(), referenceTrajectoryCopy);
        }
        auto score = compareStates(lastInterpolated, s.State) * weight + s.PrevScore;
        if (s.Depth > 0) {
            if (score < minScore) {
                bestCurrentRudder = s.InitialRudder;
                bestCurrentThrottle = s.InitialThrottle;
                minScore = score;
//                std::cerr << "Found new best trajectory with initial controls " << bestCurrentRudder << ", " << bestCurrentThrottle << std::endl;
            }
        } else {
            score = 0;
        }
        // expansion for breadth first search
        for (auto rudder : rudders) {
            for (auto throttle : throttles) {
                auto next = s.State.simulate(rudder, throttle, c_ScoringTimeStep, currentEstimate);
                MpcState nextMpcState{
                    next,
                    s.InitialRudder,
                    s.InitialThrottle,
                    rudder,
                    throttle,
                    s.Depth + 1,
                    score,
                    };
                if (s.Depth == 0) {
                    // assign initial rudder and throttle on first iteration
                    nextMpcState.InitialRudder = rudder; nextMpcState.InitialThrottle = throttle;
                }
                open.push(nextMpcState);
            }
        }
    }

//    std::cerr << "Managed " << iterations << " iterations of limited-branching MPC (" << c_ScoringTimeStep * iterations
//        << " seconds in the future)" << std::endl;

    assert(std::isfinite(r) && std::isfinite(t));
}

void Controller::terminate()
{
    std::unique_lock<mutex> lock(m_TrajectoryNumberMutex);
    m_TrajectoryNumber = -1;

}

void Controller::updatePosition(State state) {
    m_CurrentLocationMutex.lock();
    m_CurrentLocation = state;
    m_CurrentLocationMutex.unlock();
}

void Controller::updateConfig(int rudders, int throttles,
                              double distanceWeight, double headingWeight, double speedWeight) {
    m_Rudders = rudders; m_Throttles = throttles;
    m_DistanceWeight = distanceWeight; m_HeadingWeight = headingWeight; m_SpeedWeight = speedWeight;
}

double Controller::compareStates(const State& s1, const VehicleState& s2) const {
    return compareStates(s1, s2.state);
}

State Controller::interpolateTo(double desiredTime, const std::vector<State>& trajectory) {
<<<<<<< HEAD
    // doesn't handle duplicates well, I suspect
    if (trajectory.size() < 2) throw std::logic_error("Cannot interpolate on a trajectory with fewer than 2 states");
    int i = 1;
    for (; i < trajectory.size() && trajectory[i].time() < desiredTime; i++) ;
    if (trajectory[i].time() < desiredTime) std::cerr << "Warning: extrapolating instead of interpolating" << std::endl;
    return trajectory[i - 1].interpolate(trajectory[i], desiredTime);
=======
    return StateInterpolater::interpolateTo(desiredTime, trajectory);
>>>>>>> 6f18fb57
}

bool Controller::validTrajectoryNumber(long trajectoryNumber) {
    std::unique_lock<mutex> lock1(m_TrajectoryNumberMutex);
    return trajectoryNumber == m_TrajectoryNumber;
}

State Controller::initialMpc(double& r, double& t, State startCopy, const std::vector<State>& referenceTrajectoryCopy,
                             double endTime) {

    static_assert(c_ScoringTimeStep == 1, "This method makes an assumption about the scoring time step");

//    cerr << "Starting MPC (4)" << endl;
    std::pair<double, double> currentEstimate = m_CurrentEstimator.getCurrent(startCopy);

//    std::cerr << "Current estimated to be " << currentEstimate.first << ", " << currentEstimate.second << std::endl;

    assert(referenceTrajectoryCopy.size() >= 2); // make sure reference trajectory is long enough

    // intentional use of integer division (m_Rudders / 2)
    double rudderGranularity = 1.0 / (m_Rudders / 2), throttleGranularity = 1.0 / (m_Throttles - 1);
    double minRudder = -1, midRudder = 0, maxRudder = 1;
    double minThrottle = 0, maxThrottle = 1;

    // Use a queue to do breadth first search in the space of future controls, keeping track of only the first control
    // in the sequence, which is what is to be emitted, and the most recent control, so we know which controls to expand
    // with next.
    struct MpcState {
    public:
        VehicleState State;
        VehicleState OneSecondOut;
        double InitialRudder, InitialThrottle;
        double LastRudder, LastThrottle;
        int Depth;
        double PrevScore;
    };

    std::queue<MpcState> open; // "open" for open list
    MpcState startMpcState = {
            startCopy,
            State(),
            NAN,
            NAN,
            m_LastRudder,
            m_LastThrottle,
            0,
            0,
    };
    open.push(startMpcState);

    int iterations = 1; // will go through loop once for start and then for each descendent before r and t are updated
    auto minScore = DBL_MAX;
    double bestCurrentRudder = 0, bestCurrentThrottle = 0;
    State lastInterpolated; // cache last interpolated state on reference trajectory
    State result, intermediateResult; // state one second in the future
    while (m_ControlReceiver->getTime() < endTime) {
        assert(!open.empty());
//        cerr << "Current time, " << m_ControlReceiver->getTime() << ", still less than MPC end time, " << endTime << endl;
        auto s = open.front(); open.pop();

        if (s.Depth > iterations) {
            assert(s.Depth == iterations + 1);
            // new iteration
            iterations = s.Depth;
            minScore = DBL_MAX;
            // since the iteration is done, assign the best rudder and throttle
            r = bestCurrentRudder;
            t = bestCurrentThrottle;
            result = intermediateResult;
        }

        bool filledTrajectory = iterations > referenceTrajectoryCopy.size();
        if (filledTrajectory) {
            cerr << "Filled entire trajectory" << endl;
            break;
        }

        // set up (unique) rudders
        // use tolerance to avoid very similar values due to floating point error
        std::vector<double> rudders = {minRudder, midRudder, maxRudder};
        auto lowRudder = s.LastRudder - rudderGranularity;
        auto highRudder = s.LastRudder + rudderGranularity;
        if (minRudder + c_Tolerance < lowRudder && fabs(midRudder - lowRudder) > c_Tolerance) rudders.push_back(lowRudder);
        if (fabs(midRudder - highRudder) > c_Tolerance && maxRudder > highRudder + c_Tolerance) rudders.push_back(highRudder);
        if (fabs(minRudder - s.LastRudder) > c_Tolerance &&
            fabs(midRudder - s.LastRudder) > c_Tolerance &&
            fabs(maxRudder - s.LastRudder) > c_Tolerance) rudders.push_back(s.LastRudder);

        // and (unique) throttles
        std::vector<double> throttles = {minThrottle, maxThrottle};
        auto lowThrottle = s.LastThrottle - throttleGranularity;
        auto highThrottle = s.LastThrottle + throttleGranularity;
        if (minThrottle + c_Tolerance < lowThrottle) throttles.push_back(lowThrottle);
        if (maxThrottle > highThrottle + c_Tolerance) throttles.push_back(highThrottle);
        if (fabs(minThrottle - s.LastThrottle) > c_Tolerance &&
            fabs(maxThrottle - s.LastThrottle) > c_Tolerance) throttles.push_back(s.LastThrottle);

        // If we're before the state given to the planner, full weight, otherwise 1/10th weight.
        double weight = 1.0; //s.State.time() < referenceTrajectoryCopy[1].time() ? 1.0 : 0.1;
        if (lastInterpolated.time() != s.State.state.time()) {
            lastInterpolated = interpolateTo(s.State.state.time(), referenceTrajectoryCopy);
        }
        auto score = compareStates(lastInterpolated, s.State) * weight + s.PrevScore;
        if (score < 0 || !isfinite(score)) {
            std::cerr << "Uh oh. Score is " << score << std::endl;
            std::cerr << "States: " << lastInterpolated.toString() << ", " << s.State.toString() << std::endl;
        }
        assert(isfinite(score));
        assert(score >= 0 && "Score should be non-negative");
        if (s.Depth > 0) {
            if (score < minScore) {
                bestCurrentRudder = s.InitialRudder;
                bestCurrentThrottle = s.InitialThrottle;
                minScore = score;
                intermediateResult = s.OneSecondOut;
//                std::cerr << "Found new best trajectory with initial controls " << bestCurrentRudder << ", " << bestCurrentThrottle << std::endl;
            }
        } else {
            score = 0;
        }
        // expansion for breadth first search
        for (auto rudder : rudders) {
            for (auto throttle : throttles) {
                auto next = s.State.simulate(rudder, throttle, c_ScoringTimeStep, currentEstimate);
                // If we're before iteration 2 we haven't gotten to one second out yet. On iteration 2, that is 1s in
                // the future, so assign the field to the current state. Past that, grab the previous value
//                auto oneSecondOut = iterations < 2? VehicleState(State(-1)) :
//                        iterations == 2? s.State : s.OneSecondOut;
                auto oneSecondOut = iterations == 1? s.State : s.OneSecondOut;
                MpcState nextMpcState{
                        next,
                        oneSecondOut,
                        s.InitialRudder,
                        s.InitialThrottle,
                        rudder,
                        throttle,
                        s.Depth + 1,
                        score,
                };
                if (s.Depth == 0) {
                    // assign initial rudder and throttle on first iteration
                    nextMpcState.InitialRudder = rudder; nextMpcState.InitialThrottle = throttle;
                }
                open.push(nextMpcState);
            }
        }
    }

//    std::cerr << "Managed " << iterations << " iterations of limited-branching MPC (" << c_ScoringTimeStep * iterations
//              << " seconds in the future)" << std::endl;

    assert(std::isfinite(r) && std::isfinite(t));

    return result;
}

State Controller::updateReferenceTrajectory(const vector<State>& trajectory, long trajectoryNumber) {
//    cerr << "Controller received reference trajectory: ";
//    for (const auto s : trajectory) cerr << "\n" << s.toString();
//    cerr << endl;

    if (trajectory.size() < 2) {
        // Not long enough for MPC. Balk out.
        // NOTE: previous MPC thread may still be running; that can time out on its own
        std::cerr << "Reference trajectory of length " << trajectory.size() << " too short for MPC. Reference trajectory will not be updated." << std::endl;
        return State();
    }
    // new scope to use RAII
    setTrajectoryNumber(trajectoryNumber);

    auto start = getStateAfterCurrentControl();

    double r = 0, t = 0;
//    cerr << "Doing initial mpc..." << endl;
    auto result = initialMpc(r, t, start, trajectory, m_ControlReceiver->getTime() + c_PlanningTime);
//    cerr << "Finished initial mpc" << endl;

    sendControls(r, t);

    // join the last thread used for MPC
    // should be able to wait for no time at all but I'll give it some leeway for now
    auto status = m_LastMpc.wait_for(std::chrono::milliseconds((int)(1000 * c_PlanningTime)));
    switch (status) {
        case std::future_status::ready:
            m_LastMpc.get(); // not sure this is necessary
//            cerr << "Got last iteration's future" << endl;
            break;
        case std::future_status::timeout:
            // bad
            throw std::runtime_error("Old MPC thread refused to die");
            break;
        default:
            // shouldn't ever get here
            std::cerr << "Shouldn't ever get here" << std::endl;
            break;
    }
    // kick off the new MPC thread
    // copies reference trajectory so we shouldn't have to deal with issues of a reference to a local variable going out of scope
    m_LastMpc = std::async(std::launch::async, [=]{ runMpc(trajectory, start, result, trajectoryNumber); });

//    auto mpcThread = thread([=]{ runMpc(trajectory, start, result, trajectoryNumber); });
//    mpcThread.detach();

    auto interpolated = interpolateTo(result.time(), trajectory);
    auto score = compareStates(result, interpolated);
    if (score <= c_CloseEnoughScoreThreshold) {
        result = interpolated;
//        result.time() = -2; // invalid time meaning we're close enough
//        std::cerr << "Controller deems us close enough (score = " << score << ")" << std::endl;
    } else {
        std::cerr << "Controller doesn't think we can make the reference trajectory (score = " << score << ")" << std::endl;
    }

    return result;
}

void Controller::setTrajectoryNumber(long trajectoryNumber) {
    unique_lock<mutex> lock(m_TrajectoryNumberMutex);
    // updating the trajectory number stops the previous MPC thread
    m_TrajectoryNumber = trajectoryNumber;
}

VehicleState Controller::getStateAfterCurrentControl() {
    State startCopy;
    {
        std::unique_lock<mutex> lock(m_CurrentLocationMutex);
        startCopy = m_CurrentLocation;
    }
    // TODO! -- figure out concurrency issues here - last controls should be protected somehow
    VehicleState start(startCopy);
    auto current = m_CurrentEstimator.getCurrent(startCopy);
    // simulate last issued control to how long it will take us to compute the next one
    start.simulate(m_LastRudder, m_LastThrottle, c_PlanningTime, current);
    return start;
}

void Controller::sendControls(double r, double t) {
    // TODO! -- concurrency safety?
//    cerr << "Sending controls " << r << ", " << t << endl;
    m_LastRudder = r;
    m_LastThrottle = t;
    m_ControlReceiver->receiveControl(r, t);
    std::unique_lock<mutex> lock(m_CurrentLocationMutex);
    m_CurrentEstimator.updateEstimate(m_CurrentLocation, r, t);
}

void Controller::runMpc(std::vector<State> trajectory, State start, State result, long trajectoryNumber) {
//    cerr << "Starting new thread for MPC loop" << endl;
    // Set updated start state and the state we're passing on to the planner in appropriate spots in the reference trajectory
//    int startIndex = -1, goalIndex = -1;
//    for (int i = 1; i < trajectory.size(); i++) {
//        if (start.time() >= trajectory[i].time()) continue;
//        else if (startIndex == -1){
//            startIndex = i - 1;
//            trajectory[startIndex] = start;
//        }
//        if (result.time() < trajectory[i].time() && goalIndex == -1) {
//            goalIndex = i - 1;
//            trajectory[goalIndex] = result;
//        }
//        if (goalIndex != -1 && startIndex != -1) break;
//    }
    auto endTime = m_ControlReceiver->getTime() + c_ReferenceTrajectoryExpirationTime;
    double r = 0, t = 0;
    while (m_ControlReceiver->getTime() < endTime) {
        if (!validTrajectoryNumber(trajectoryNumber)) break;
        auto stateAfterCurrentControl = getStateAfterCurrentControl();
//        for (int i = startIndex; i < trajectory.size(); i++) {
//            if (stateAfterCurrentControl.state.time() < trajectory[i].time()) {
//                if (i - 1 != goalIndex) { // don't overwrite the state we gave to the planner
//                    startIndex = i - 1;
//                    trajectory[startIndex] = stateAfterCurrentControl;
//                }
//                break;
//            }
//        }
        mpc(r, t, stateAfterCurrentControl, trajectory, m_ControlReceiver->getTime() + c_PlanningTime, trajectoryNumber);
        sendControls(r, t);
    }
    if (m_ControlReceiver->getTime() >= endTime) {
        std::cerr << "Controller's reference trajectory appears to have timed out. No more controls will be issued" << std::endl;
    }
//    cerr << "Ending an old thread running MPC" << endl;
}

double Controller::compareStates(const State& s1, const State& s2) const {
    // ignore differences in time
    double headingDiff = fabs(fmod((s1.heading() - s2.heading()), 2 * M_PI));
    auto speedDiff = fabs(s1.speed() - s2.speed());
    auto dx = s1.x() - s2.x();
    auto dy = s1.y() - s2.y();
    auto d = sqrt(dx * dx + dy * dy);
    return m_DistanceWeight * d + m_HeadingWeight * headingDiff * m_SpeedWeight * speedDiff;
}


<|MERGE_RESOLUTION|>--- conflicted
+++ resolved
@@ -178,16 +178,7 @@
 }
 
 State Controller::interpolateTo(double desiredTime, const std::vector<State>& trajectory) {
-<<<<<<< HEAD
-    // doesn't handle duplicates well, I suspect
-    if (trajectory.size() < 2) throw std::logic_error("Cannot interpolate on a trajectory with fewer than 2 states");
-    int i = 1;
-    for (; i < trajectory.size() && trajectory[i].time() < desiredTime; i++) ;
-    if (trajectory[i].time() < desiredTime) std::cerr << "Warning: extrapolating instead of interpolating" << std::endl;
-    return trajectory[i - 1].interpolate(trajectory[i], desiredTime);
-=======
     return StateInterpolater::interpolateTo(desiredTime, trajectory);
->>>>>>> 6f18fb57
 }
 
 bool Controller::validTrajectoryNumber(long trajectoryNumber) {
