cmake_minimum_required(VERSION 2.8.3)
project(mpc)

set(CMAKE_CXX_FLAGS "${CMAKE_CXX_FLAGS} -pthread")

add_compile_options(-std=c++11)

find_package(catkin REQUIRED COMPONENTS
    roscpp
    geometry_msgs
    geographic_msgs
    marine_msgs
    rosbag
    project11
    genmsg
    path_planner
)

catkin_package(
  CATKIN_DEPENDS geometry_msgs roscpp project11 path_planner
)

include_directories(
   include
   ${catkin_INCLUDE_DIRS}
   ${pathplanner_INCLUDE_DIRS}
)

add_executable(${PROJECT_NAME}_node src/mpc_node.cpp src/controller.cpp)

add_dependencies(${PROJECT_NAME}_node ${${PROJECT_NAME}_EXPORTED_TARGETS} ${catkin_EXPORTED_TARGETS})
add_dependencies(${PROJECT_NAME}_node marine_msgs_gencpp)

target_link_libraries(${PROJECT_NAME}_node
   ${catkin_LIBRARIES}
 )

<<<<<<< HEAD
=======
catkin_add_gtest(test_controller test/test_controller.cpp src/controller.cpp test/NodeStub.cpp)

>>>>>>> 3dff1237
## Mark executables and/or libraries for installation
#install(TARGETS ${PROJECT_NAME}_node
#        ARCHIVE DESTINATION ${CATKIN_PACKAGE_LIB_DESTINATION}
#        LIBRARY DESTINATION ${CATKIN_PACKAGE_LIB_DESTINATION}
#        RUNTIME DESTINATION ${CATKIN_PACKAGE_BIN_DESTINATION}
#        )<|MERGE_RESOLUTION|>--- conflicted
+++ resolved
@@ -14,6 +14,18 @@
     project11
     genmsg
     path_planner
+    actionlib_msgs
+)
+
+add_service_files(
+        FILES
+        EstimateState.srv
+)
+
+generate_messages(
+        DEPENDENCIES
+        std_msgs
+        path_planner
 )
 
 catkin_package(
@@ -26,7 +38,9 @@
    ${pathplanner_INCLUDE_DIRS}
 )
 
-add_executable(${PROJECT_NAME}_node src/mpc_node.cpp src/controller.cpp)
+add_executable(${PROJECT_NAME}_node
+        src/mpc_node.cpp
+        src/controller.cpp)
 
 add_dependencies(${PROJECT_NAME}_node ${${PROJECT_NAME}_EXPORTED_TARGETS} ${catkin_EXPORTED_TARGETS})
 add_dependencies(${PROJECT_NAME}_node marine_msgs_gencpp)
@@ -35,11 +49,8 @@
    ${catkin_LIBRARIES}
  )
 
-<<<<<<< HEAD
-=======
 catkin_add_gtest(test_controller test/test_controller.cpp src/controller.cpp test/NodeStub.cpp)
 
->>>>>>> 3dff1237
 ## Mark executables and/or libraries for installation
 #install(TARGETS ${PROJECT_NAME}_node
 #        ARCHIVE DESTINATION ${CATKIN_PACKAGE_LIB_DESTINATION}
